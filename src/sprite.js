import { getContext } from './core.js'
import Vector from './vector.js'

/**
 * A versatile way to update and draw your game objects. It can handle simple rectangles, images, and sprite sheet animations. It can be used for your main player object as well as tiny particles in a particle engine.
 * @class Sprite
 *
 * @param {Object} properties - Properties of the sprite.
 * @param {Number} properties.x - X coordinate of the position vector.
 * @param {Number} properties.y - Y coordinate of the position vector.
 * @param {Number} [properties.dx] - X coordinate of the velocity vector.
 * @param {Number} [properties.dy] - Y coordinate of the velocity vector.
 * @param {Number} [properties.ddx] - X coordinate of the acceleration vector.
 * @param {Number} [properties.ddy] - Y coordinate of the acceleration vector.
 *
 * @param {String} [properties.color] - Fill color for the sprite if no image or animation is provided.
 * @param {Number} [properties.width] - Width of the sprite.
 * @param {Number} [properties.height] - Height of the sprite.
 *
 * @param {Number} [properties.ttl=Infinity] - How many frames the sprite should be alive. Used by kontra.Pool.
 * @param {Number} [properties.rotation=0] - Sprites rotation around the origin in radians.
 * @param {Number} [properties.anchor={x:0,y:0}] - The x and y origin of the sprite. {x:0, y:0} is the top left corner of the sprite, {x:1, y:1} is the bottom right corner.
 *
 * @param {Canvas​Rendering​Context2D} [properties.context] - The context the sprite should draw to. Defaults to [core.getContext()](api/core#getContext).
 *
 * @param {Image|HTMLCanvasElement} [properties.image] - Use an image to draw the sprite.
 * @param {Object} [properties.animations] - An object of [Animations](api/animation) from a kontra.Spritesheet to animate the sprite.
 *
 * @param {Function} [properties.update] - Function called every frame to update the sprite.
 * @param {Function} [properties.render] - Function called every frame to render the sprite.
 * @param {*} [properties.*] - Any additional properties you need added to the sprite. For example, if you pass `Sprite({type: 'player'})` then the sprite will also have a property of the same name and value. You can pass as many additional properties as you want.
 */
class Sprite {
  /**
   * @docs docs/api_docs/sprite.js
   */

  constructor(properties) {
    this.init(properties);
  }

  /**
   * Use this function to reinitialize a sprite. It takes the same properties object as the constructor. Useful it you want to repurpose a sprite.
   * @memberof Sprite
   * @function init
   *
   * @param {Object} properties - Properties of the sprite.
   */
  init(properties = {}) {

    // --------------------------------------------------
    // defaults
    // --------------------------------------------------

    /**
     * The sprites position vector. The sprites position is its position in the world, as opposed to the position in the [viewport](api/sprite#viewX). Typically the position in the world and the viewport are the same value. If the sprite has been [added to a tileEngine](/api/tileEngine#addObject), the position vector represents where in the tile world the sprite is while the viewport represents where to draw the sprite in relation to the top-left corner of the canvas.
     * @memberof Sprite
     * @property {kontra.Vector} position
     */
    this.position = Vector();

    /**
     * The width of the sprite. If the sprite is a [rectangle sprite](api/sprite#rectangle-sprite), it uses the passed in value. For an [image sprite](api/sprite#image-sprite) it is the width of the image. And for an [animation sprite](api/sprite#animation-sprite) it is the width of a single frame of the animation.
     *
     * Setting the value to a negative number will result in the sprite being flipped across the vertical axis while the width will remain a positive value.
     * @memberof Sprite
     * @property {Number} width
     */

    /**
     * The height of the sprite. If the sprite is a [rectangle sprite](api/sprite#rectangle-sprite), it uses the passed in value. For an [image sprite](api/sprite#image-sprite) it is the height of the image. And for an [animation sprite](api/sprite#animation-sprite) it is the height of a single frame of the animation.
     *
     * Setting the value to a negative number will result in the sprite being flipped across the horizontal axis while the height will remain a positive value.
     * @memberof Sprite
     * @property {Number} height
     */
    this.width = this.height = 0;

    /**
     * The context the sprite will draw to.
     * @memberof Sprite
     * @property {Canvas​Rendering​Context2D} context
     */
    this.context = getContext();

    // --------------------------------------------------
    // optionals
    // --------------------------------------------------

    // @ifdef VELOCITY
    /**
     * The sprites velocity vector.
     * @memberof Sprite
     * @property {kontra.Vector} velocity
     */
    this.velocity = Vector();
    // @endif

    // @ifdef ACCELERATION
    /**
     * The sprites acceleration vector.
     * @memberof Sprite
     * @property {kontra.Vector} acceleration
     */
    this.acceleration = Vector();
    // @endif

    // @ifdef ROTATION
    /**
     * The rotation of the sprite around the origin in radians.
     * @memberof Sprite
     * @property {Number} rotation
     */
    this.rotation = 0;
    // @endif

    // @ifdef TTL
    /**
     * How may frames the sprite should be alive. Primarily used by kontra.Pool to know when to recycle an object.
     * @memberof Sprite
     * @property {Number} ttl
     */
    this.ttl = Infinity;
    // @endif

    // @ifdef ANCHOR
    /**
     * The x and y origin of the sprite. {x:0, y:0} is the top left corner of the sprite, {x:1, y:1} is the bottom right corner.
     * @memberof Sprite
     * @property {Object} anchor
     *
     * @example
     * // exclude-code:start
     * let { Sprite } = kontra;
     * // exclude-code:end
     * // exclude-script:start
     * import { Sprite } from 'kontra';
     * // exclude-script:end
     *
     * let sprite = Sprite({
     *   x: 150,
     *   y: 100,
     *   color: 'red',
     *   width: 50,
     *   height: 50,
     *   // exclude-code:start
     *   context: context,
     *   // exclude-code:end
     *   render: function() {
     *     this.draw();
     *
     *     // draw origin
     *     this.context.fillStyle = 'yellow';
     *     this.context.beginPath();
     *     this.context.arc(this.x, this.y, 3, 0, 2*Math.PI);
     *     this.context.fill();
     *   }
     * });
     * sprite.render();
     *
     * sprite.anchor = {x: 0.5, y: 0.5};
     * sprite.x = 300;
     * sprite.render();
     *
     * sprite.anchor = {x: 1, y: 1};
     * sprite.x = 450;
     * sprite.render();
     */
    this.anchor = {x: 0, y: 0};
    // @endif

    // @ifdef CAMERA
    /**
     * The X coordinate of the camera. Used to determine [viewX](api/sprite#viewX).
     * @memberof Sprite
     * @property {Number} sx
     */

    /**
     * The Y coordinate of the camera. Used to determine [viewY](api/sprite#viewY).
     * @memberof Sprite
     * @property {Number} sy
     */
    this.sx = this.sy = 0;
    // @endif

    // @ifdef IMAGE||ANIMATION
    // fx = flipX, fy = flipY
    this._fx = this._fy = 1;
    // @endif

    // @ifdef IMAGE
    /**
     * The image the sprite will use when drawn if passed as an argument.
     * @memberof Sprite
     * @property {Image|HTMLCanvasElement} image
     */
    this.image = null;
    // @endif

    // add all properties to the sprite, overriding any defaults
    Object.assign(this, properties);

    // @ifdef IMAGE
    let { width, height, image } = properties;
    if (image) {
      this.width = (width !== undefined) ? width : image.width;
      this.height = (height !== undefined) ? height : image.height;
    }
    // @endif

    /**
     * The color of the sprite if it was passed as an argument.
     * @memberof Sprite
     * @property {String} color
     */
  }

  // define getter and setter shortcut functions to make it easier to work with the
  // position, velocity, and acceleration vectors.

  /**
   * X coordinate of the position vector.
   * @memberof Sprite
   * @property {Number} x
   */
  get x() {
    return this.position.x;
  }

  /**
   * Y coordinate of the position vector.
   * @memberof Sprite
   * @property {Number} y
   */
  get y() {
    return this.position.y;
  }

  set x(value) {
    this.position.x = value;
  }

  set y(value) {
    this.position.y = value;
  }

  // @ifdef VELOCITY
  /**
   * X coordinate of the velocity vector.
   * @memberof Sprite
   * @property {Number} dx
   */
  get dx() {
    return this.velocity.x;
  }

  /**
   * Y coordinate of the velocity vector.
   * @memberof Sprite
   * @property {Number} dy
   */
  get dy() {
    return this.velocity.y;
  }

  set dx(value) {
    this.velocity.x = value;
  }

  set dy(value) {
    this.velocity.y = value;
  }
  // @endif

  // @ifdef ACCELERATION
  /**
   * X coordinate of the acceleration vector.
   * @memberof Sprite
   * @property {Number} ddx
   */
  get ddx() {
    return this.acceleration.x;
  }

  /**
   * Y coordinate of the acceleration vector.
   * @memberof Sprite
   * @property {Number} ddy
   */
  get ddy() {
    return this.acceleration.y;
  }

  set ddx(value) {
    this.acceleration.x = value;
  }

  set ddy(value) {
    this.acceleration.y = value;
  }
  // @endif

  // @ifdef CAMERA
  /**
   * Readonly. X coordinate of where to draw the sprite. Typically the same value as the [position vector](api/sprite#position) unless the sprite has been [added to a tileEngine](api/tileEngine#addObject).
   * @memberof Sprite
   * @property {Number} viewX
   */
  get viewX() {
    return this.x - this.sx;
  }

  /**
   * Readonly. Y coordinate of where to draw the sprite. Typically the same value as the [position vector](api/sprite#position) unless the sprite has been [added to a tileEngine](api/tileEngine#addObject).
   * @memberof Sprite
   * @property {Number} viewY
   */
  get viewY() {
    return this.y - this.sy;
  }

  // readonly
  set viewX(value) {
    return;
  }

  set viewY(value) {
    return;
  }
  // @endif

  // @ifdef TTL
  /**
   * Check if the sprite is alive. Primarily used by kontra.Pool to know when to recycle an object.
   * @memberof Sprite
   * @function isAlive
   *
   * @returns {Boolean} `true` if the sprites [ttl](api/sprite#ttl) property is above `0`, `false` otherwise.
   */
  isAlive() {
    return this.ttl > 0;
  }
  // @endif

  // @ifdef ANIMATION
  /**
<<<<<<< HEAD
   * An object of [Animations](api/animation) from a kontra.SpriteSheet to animate the sprite. Each animation is named so that it can can be used by name for the sprites [playAnimation()](api/sprite#playAnimation) function.
   *
   * ```js
   * import { Sprite, SpriteSheet } from 'kontra';
   *
   * let spriteSheet = SpriteSheet({
   *   // ...
   *   animations: {
   *     idle: {
   *       frames: 1,
   *       loop: false,
   *     },
   *     walk: {
   *       frames: [1,2,3]
   *     }
   *   }
   * });
   *
   * let sprite = Sprite({
   *   x: 100,
   *   y: 200,
   *   animations: spriteSheet.animations
   * });
   *
   * sprite.playAnimation('idle');
   * ```
   * @memberof Sprite
   * @property {Object} animations
   */
  get animations() {
    return this._a;
  }

  set animations(value) {
    let prop, firstAnimation;
    // a = animations
    this._a = {};
=======
   * Update the sprites position based on its velocity and acceleration. Calls the sprites [advance()](api/sprite/#advance) function.
   * @memberof Sprite
   * @function update
   *
   * @param {Number} [dt] - Time since last update.
   */
  update(dt) {
    this.advance(dt);
  }
>>>>>>> 16e349fa

    // clone each animation so no sprite shares an animation
    for (prop in value) {
      this._a[prop] = value[prop].clone();

      // default the current animation to the first one in the list
      firstAnimation = firstAnimation || this._a[prop];
    }

    /**
     * The currently playing Animation object if `animations` was passed as an argument.
     * @memberof Sprite
     * @property {kontra.Animation} currentAnimation
     */
    this.currentAnimation = firstAnimation;
    this.width = this.width || firstAnimation.width;
    this.height = this.height || firstAnimation.height;
  }

  /**
   * Set the currently playing animation of an animation sprite.
   *
   * ```js
   * import { Sprite, SpriteSheet } from 'kontra';
   *
   * let spriteSheet = SpriteSheet({
   *   // ...
   *   animations: {
   *     idle: {
   *       frames: 1
   *     },
   *     walk: {
   *       frames: [1,2,3]
   *     }
   *   }
   * });
   *
   * let sprite = Sprite({
   *   x: 100,
   *   y: 200,
   *   animations: spriteSheet.animations
   * });
   *
   * sprite.playAnimation('idle');
   * ```
   * @memberof Sprite
   * @function playAnimation
   *
   * @param {String} name - Name of the animation to play.
   */
  playAnimation(name) {
    this.currentAnimation = this.animations[name];

    if (!this.currentAnimation.loop) {
      this.currentAnimation.reset();
    }
  }
  // @endif

  // @ifdef IMAGE||ANIMATION
  get width() {
    return this._w;
  }

  get height() {
    return this._h;
  }

  set width(value) {
    let sign = value < 0 ? -1 : 1;

    this._fx = sign;
    this._w = value * sign;
  }

  set height(value) {
    let sign = value < 0 ? -1 : 1;

    this._fy = sign;
    this._h = value * sign;
  }
  // @endif

  /**
   * Update the sprites position based on its velocity and acceleration. Calls the sprites [advance()](api/sprite#advance) function.
   * @memberof Sprite
   * @function update
   *
   * @param {Number} [dt] - Time since last update.
   */
  update(dt) {
    // @ifdef VELOCITY||ACCELERATION||TTL||ANIMATION
    this.advance(dt)
    // @endif
  }

  // @ifdef VELOCITY||ACCELERATION||TTL
  /**
   * Move the sprite by its acceleration and velocity. If the sprite is an [animation sprite](api/sprite#animation-sprite), it also advances the animation every frame.
   *
   * If you override the sprites [update()](api/sprite#update) function with your own update function, you can call this function to move the sprite normally.
   *
   * ```js
   * import { Sprite } from 'kontra';
   *
   * let sprite = Sprite({
   *   x: 100,
   *   y: 200,
   *   width: 20,
   *   height: 40,
   *   dx: 5,
   *   dy: 2,
   *   update: function() {
   *     // move the sprite normally
   *     sprite.advance();
   *
   *     // change the velocity at the edges of the canvas
   *     if (this.x < 0 ||
   *         this.x + this.width > this.context.canvas.width) {
   *       this.dx = -this.dx;
   *     }
   *     if (this.y < 0 ||
   *         this.y + this.height > this.context.canvas.height) {
   *       this.dy = -this.dy;
   *     }
   *   }
   * });
   * ```
   * @memberof Sprite
   * @function advance
   *
   * @param {Number} [dt] - Time since last update.
   *
   */
  advance(dt) {
    // @ifdef VELOCITY

    // @ifdef ACCELERATION
    this.velocity = this.velocity.add(this.acceleration, dt);
    // @endif

    this.position = this.position.add(this.velocity, dt);
    // @endif

    // @ifdef TTL
    this.ttl--;
    // @endif

    // @ifdef ANIMATION
    if (this.currentAnimation) {
      this.currentAnimation.update(dt);
    }
    // @endif
  }
  // @endif

  /**
   * Render the sprite. Calls the sprites [draw()](api/sprite#draw) function.
   * @memberof Sprite
   * @function render
   */
  render() {
    this.draw();
  }

  /**
   * Draw the sprite at its X and Y position. This function changes based on the type of the sprite. For a [rectangle sprite](api/sprite#rectangle-sprite), it uses `context.fillRect()`, for an [image sprite](api/sprite#image-sprite) it uses `context.drawImage()`, and for an [animation sprite](api/sprite#animation-sprite) it uses the [currentAnimation](api/sprite#currentAnimation) `render()` function.
   *
   * If you override the sprites `render()` function with your own render function, you can call this function to draw the sprite normally.
   *
   * ```js
   * import { Sprite } from 'kontra';
   *
   * let sprite = Sprite({
   *  x: 290,
   *  y: 80,
   *  color: 'red',
   *  width: 20,
   *  height: 40,
   *
   *  render: function() {
   *    // draw the rectangle sprite normally
   *    this.draw();
   *
   *    // outline the sprite
   *    this.context.strokeStyle = 'yellow';
   *    this.context.lineWidth = 2;
   *    this.context.strokeRect(this.x, this.y, this.width, this.height);
   *  }
   * });
   *
   * sprite.render();
   * ```
   * @memberof Sprite
   * @function draw
   */
  draw() {
    let anchorWidth = 0;
    let anchorHeight = 0;
    let viewX = this.x;
    let viewY = this.y;

    // @ifdef ANCHOR
    anchorWidth = -this.width * this.anchor.x;
    anchorHeight = -this.height * this.anchor.y;
    // @endif

    // @ifdef CAMERA
    viewX = this.viewX;
    viewY = this.viewY;
    // @endif

    this.context.save();
    this.context.translate(viewX, viewY);

    // @ifdef ROTATION
    // rotate around the anchor
    if (this.rotation) {
      this.context.rotate(this.rotation);
    }
    // @endif

    // @ifdef IMAGE||ANIMATION
    // flip sprite around the center so the x/y position does not change
    if (this._fx == -1 || this._fy == -1) {
      let x = this.width / 2 + anchorWidth;
      let y = this.height / 2 + anchorHeight;

      this.context.translate(x, y);
      this.context.scale(this._fx, this._fy);
      this.context.translate(-x, -y);
    }
    // @endif

    // @ifdef IMAGE
    if (this.image) {
      this.context.drawImage(
        this.image,
        0, 0, this.image.width, this.image.height,
        anchorWidth, anchorHeight, this.width, this.height
      );
    }
    // @endif

    // @ifdef ANIMATION
    if (this.currentAnimation) {
      this.currentAnimation.render({
        x: anchorWidth,
        y: anchorHeight,
        width: this.width,
        height: this.height,
        context: this.context
      });
    }
    // @endif

    if (this.color) {
      this.context.fillStyle = this.color;
      this.context.fillRect(anchorWidth, anchorHeight, this.width, this.height);
    }

    this.context.restore();
  }
}

export default function spriteFactory(properties) {
  return new Sprite(properties);
}
spriteFactory.prototype = Sprite.prototype;
spriteFactory.class = Sprite;<|MERGE_RESOLUTION|>--- conflicted
+++ resolved
@@ -345,7 +345,6 @@
 
   // @ifdef ANIMATION
   /**
-<<<<<<< HEAD
    * An object of [Animations](api/animation) from a kontra.SpriteSheet to animate the sprite. Each animation is named so that it can can be used by name for the sprites [playAnimation()](api/sprite#playAnimation) function.
    *
    * ```js
@@ -383,17 +382,6 @@
     let prop, firstAnimation;
     // a = animations
     this._a = {};
-=======
-   * Update the sprites position based on its velocity and acceleration. Calls the sprites [advance()](api/sprite/#advance) function.
-   * @memberof Sprite
-   * @function update
-   *
-   * @param {Number} [dt] - Time since last update.
-   */
-  update(dt) {
-    this.advance(dt);
-  }
->>>>>>> 16e349fa
 
     // clone each animation so no sprite shares an animation
     for (prop in value) {
