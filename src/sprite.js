--- conflicted
+++ resolved
@@ -384,95 +384,7 @@
   }
 
   /**
-<<<<<<< HEAD
    * Update the sprites position based on its velocity and acceleration. Calls the sprites [advance()](api/sprite/#advance) function.
-=======
-   * Check if the sprite collide with the object. Uses a simple [Axis-Aligned Bounding Box (AABB) collision check](https://developer.mozilla.org/en-US/docs/Games/Techniques/2D_collision_detection#Axis-Aligned_Bounding_Box). Takes into account the sprites [anchor](api/sprite#anchor).
-   *
-   * **NOTE:** Does not take into account sprite rotation. If you need collision detection between rotated sprites you will need to implement your own `collidesWith()` function. I suggest looking at the Separate Axis Theorem.
-   *
-   * ```js
-   * import { Sprite } from 'kontra';
-   *
-   * let sprite = Sprite({
-   *   x: 100,
-   *   y: 200,
-   *   width: 20,
-   *   height: 40
-   * });
-   *
-   * let sprite2 = Sprite({
-   *   x: 150,
-   *   y: 200,
-   *   width: 20,
-   *   height: 20
-   * });
-   *
-   * sprite.collidesWith(sprite2);  //=> false
-   *
-   * sprite2.x = 115;
-   *
-   * sprite.collidesWith(sprite2);  //=> true
-   * ```
-   *
-   * If you need a different type of collision check, you can override this function by passing an argument by the same name.
-   *
-   * ```js
-   * // circle collision
-   * function collidesWith(object) {
-   *   let dx = this.x - object.x;
-   *   let dy = this.y - object.y;
-   *   let distance = Math.sqrt(dx * dx + dy * dy);
-   *
-   *   return distance < this.radius + object.radius;
-   * }
-   *
-   * let sprite = Sprite({
-   *   x: 100,
-   *   y: 200,
-   *   radius: 25,
-   *   collidesWith: collidesWith
-   * });
-   *
-   * let sprite2 = Sprite({
-   *   x: 150,
-   *   y: 200,
-   *   radius: 30,
-   *   collidesWith: collidesWith
-   * });
-   *
-   * sprite.collidesWith(sprite2);  //=> true
-   * ```
-   * @memberof Sprite
-   * @function collidesWith
-   *
-   * @param {Object} object - Object to check collision against.
-   *
-   * @returns {Boolean|null} `true` if the objects collide, `false` otherwise. Will return `null` if the either of the two objects are rotated.
-   */
-  collidesWith(object) {
-    if (this.rotation || object.rotation) return null;
-
-    // take into account sprite anchors
-    let x = this.x - this.width * this.anchor.x;
-    let y = this.y - this.height * this.anchor.y;
-
-    let objX = object.x;
-    let objY = object.y;
-    if (object.anchor) {
-      objX -= object.width * object.anchor.x;
-      objY -= object.height * object.anchor.y;
-    }
-
-    return x < objX + object.width &&
-           x + this.width > objX &&
-           y < objY + object.height &&
-           y + this.height > objY;
-  }
-
-  /**
-   * Update the sprites position based on its velocity and acceleration. Calls the sprites [advance()](api/sprite#advance) function.
->>>>>>> 0c6b459a
    * @memberof Sprite
    * @function update
    *
