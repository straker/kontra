import Sprite from '../../src/sprite.js'
import { init, getCanvas, getContext } from '../../src/core.js'
import { noop } from '../../src/utils.js'

let testSprite = Sprite();

// optional properties
let hasVelocity = testSprite.hasOwnProperty('velocity');
let hasAcceleration = testSprite.hasOwnProperty('acceleration');
let hasRotation = testSprite.hasOwnProperty('rotation');
let hasTTL = testSprite.hasOwnProperty('ttl');
let hasAnchor = testSprite.hasOwnProperty('anchor');
let hasCamera = testSprite.hasOwnProperty('sx');
let hasImage = testSprite.hasOwnProperty('image');
let hasAnimation = !!testSprite.playAnimation;

let properties = {
  velocity: hasVelocity,
  acceleration: hasAcceleration,
  rotation: hasRotation,
  ttl: hasTTL,
  anchor: hasAnchor,
  camera: hasCamera,
  image: hasImage,
  animation: hasAnimation
};

// --------------------------------------------------
// sprite
// --------------------------------------------------
describe('sprite with properties: ' + JSON.stringify(properties,null,4), () => {

  before(() => {
    if (!getCanvas()) {
      let canvas = document.createElement('canvas');
      canvas.width = canvas.height = 600;
      init(canvas);
    }
  });

  // --------------------------------------------------
  // init
  // --------------------------------------------------
  describe('init', () => {

    it('should set default properties on the sprite when passed no arguments', () => {
      let sprite = Sprite();

      // defaults
      expect(sprite.context).to.equal(getContext());
      expect(sprite.width).to.equal(0);
      expect(sprite.height).to.equal(0);
      expect(sprite.position.constructor.name).to.equal('Vector');

      // options
      if (hasVelocity) {
        expect(sprite.velocity.constructor.name).to.equal('Vector');
      }
      if (hasAcceleration) {
        expect(sprite.acceleration.constructor.name).to.equal('Vector');
      }
      if (hasTTL) {
        expect(sprite.ttl).to.equal(Infinity);
      }
    });

    it('should set basic properties of width, height, color, x, and y', () => {
      let sprite = Sprite({
        x: 10,
        y: 20,
        color: 'red',
        width: 5,
        height: 15
      });

      expect(sprite.x).to.equal(10);
      expect(sprite.y).to.equal(20);
      expect(sprite.color).to.equal('red');
      expect(sprite.width).to.equal(5);
      expect(sprite.height).to.equal(15);
    });

    it('should set properties of velocity, acceleration, and a different context', () => {
      let context = {foo: 'bar'};

      let sprite = Sprite({
        dx: 2,
        dy: 1,
        ddx: 0.5,
        ddy: 0.2,
        context: context
      });

      expect(sprite.dx).to.equal(2);
      expect(sprite.dy).to.equal(1);
      expect(sprite.ddx).to.equal(0.5);
      expect(sprite.ddy).to.equal(0.2);
      expect(sprite.context).to.equal(context);
    });

    it('should keep the position, velocity, and acceleration vectors in sync', () => {
      let sprite = Sprite();

      sprite.x = 10;
      sprite.y = 20;

      if (hasVelocity) {
        sprite.dx = 2;
        sprite.dy = 1;
      }
      if (hasAcceleration) {
        sprite.ddx = 0.5;
        sprite.ddy = 0.2;
      }

      expect(sprite.position.x).to.equal(10);
      expect(sprite.position.y).to.equal(20);

      if (hasVelocity) {
        expect(sprite.velocity.x).to.equal(2);
        expect(sprite.velocity.y).to.equal(1);
      }
      if (hasAcceleration) {
        expect(sprite.acceleration.x).to.equal(0.5);
        expect(sprite.acceleration.y).to.equal(0.2);
      }
    });

    if (hasImage) {
      it('should set the width and height of the sprite to an image if passed', () => {
        let img = new Image();
        img.width = 10;
        img.height = 20;

        let sprite = Sprite({
          image: img
        });

        expect(sprite.image).to.equal(img);
        expect(sprite.width).to.equal(10);
        expect(sprite.height).to.equal(20);
      });
    }

    if (hasImage) {
      it('should allow user to override with and height of image', () => {
        let img = new Image();
        img.width = 10;
        img.height = 20;

        let sprite = Sprite({
          image: img,
          width: 20,
          height: 40
        });

        expect(sprite.image).to.equal(img);
        expect(sprite.width).to.equal(20);
        expect(sprite.height).to.equal(40);
      });
    }

    if (hasAnimation) {
      it('should set the width and height of the sprite to an animation if passed', () => {
        // simple animation object from spriteSheet
        let animations = {
          'walk': {
            width: 10,
            height: 20,
            clone: function() {
              return this;
            }
          }
        };

        let sprite = Sprite({
          animations: animations
        });

        expect(sprite.animations).to.eql(animations);
        expect(sprite.currentAnimation).to.equal(animations.walk);
        expect(sprite.width).to.equal(10);
        expect(sprite.height).to.equal(20);
      });
    }

    if (hasAnimation) {
      it('should clone any animations to prevent frame corruption', () => {

        let animations = {
          'walk': {
            width: 10,
            height: 20,
            clone: function() {
              return this;
            }
          }
        };

        sinon.spy(animations.walk, 'clone');

        let sprite = Sprite({
          animations: animations
        });

        expect(animations.walk.clone.called).to.be.true;
      });
    }

    it('should set all additional properties on the sprite', () => {
      let sprite = Sprite({
        foo: 'bar',
        alive: true
      });

      expect(sprite.foo).to.equal('bar');
      expect(sprite.alive).to.be.true;
    });

    if (hasTTL) {
      it('should have required properties for kontra.pool', () => {
        let sprite = Sprite();
        expect(typeof sprite.init).to.equal('function');
        expect(typeof sprite.update).to.equal('function');
        expect(typeof sprite.isAlive).to.equal('function');
      });
    }

  });





  // --------------------------------------------------
  // update
  // --------------------------------------------------
  describe('update', () => {

    if (hasVelocity || hasAcceleration) {
      it('should move a rect sprite by its velocity and acceleration', () => {
        let sprite = Sprite({
          x: 10,
          y: 20,
          dx: 2,
          dy: 1,
          ddx: 0.5,
          ddy: 0.2
        });

        sprite.update();

        if (hasAcceleration && hasVelocity) {
          expect(sprite.dx).to.equal(2.5);
          expect(sprite.dy).to.equal(1.2);
          expect(sprite.x).to.equal(12.5);
          expect(sprite.y).to.equal(21.2);
        }
        else if (hasVelocity) {
          expect(sprite.x).to.equal(12);
          expect(sprite.y).to.equal(21);
        }
      });
    }

    if (hasImage && (hasVelocity || hasAcceleration)) {
      it('should move an image sprite by its velocity and acceleration', () => {
        let img = new Image();
        img.width = 10;
        img.height = 20;

        let sprite = Sprite({
          x: 10,
          y: 20,
          dx: 2,
          dy: 1,
          ddx: 0.5,
          ddy: 0.2,
          image: img
        });

        sprite.update();

        if (hasAcceleration && hasVelocity) {
          expect(sprite.dx).to.equal(2.5);
          expect(sprite.dy).to.equal(1.2);
          expect(sprite.x).to.equal(12.5);
          expect(sprite.y).to.equal(21.2);
        }
        else if (hasVelocity) {
          expect(sprite.x).to.equal(12);
          expect(sprite.y).to.equal(21);
        }
      });
    }

    if (hasAnimation && (hasVelocity || hasAcceleration)) {
      it('should move an animation sprite by its velocity and acceleration', () => {
        // simple animation object from spriteSheet
        let animations = {
          'walk': {
            width: 10,
            height: 20,
            update: noop,
            clone: function() {
              return this;
            }
          }
        };

        let sprite = Sprite({
          x: 10,
          y: 20,
          dx: 2,
          dy: 1,
          ddx: 0.5,
          ddy: 0.2,
          animations: animations
        });

        sprite.update();

        if (hasAcceleration && hasVelocity) {
          expect(sprite.dx).to.equal(2.5);
          expect(sprite.dy).to.equal(1.2);
          expect(sprite.x).to.equal(12.5);
          expect(sprite.y).to.equal(21.2);
        }
        else if (hasVelocity) {
          expect(sprite.x).to.equal(12);
          expect(sprite.y).to.equal(21);
        }
      });
    }
  });





  // --------------------------------------------------
  // render
  // --------------------------------------------------
  describe('render', () => {

    it('should draw a rect sprite', () => {
      let sprite = Sprite({
        x: 10,
        y: 20,
        color: true
      });

      sinon.stub(sprite.context, 'fillRect').callsFake(noop);

      sprite.render();

      expect(sprite.context.fillRect.called).to.be.ok;

      sprite.context.fillRect.restore();
    });

    if (hasImage) {
      it('should draw an image sprite', () => {
        let img = new Image();
        img.width = 10;
        img.height = 20;

        let sprite = Sprite({
          x: 10,
          y: 20,
          image: img
        });

        sinon.stub(sprite.context, 'drawImage').callsFake(noop);

        sprite.render();

        expect(sprite.context.drawImage.called).to.be.ok;

        sprite.context.drawImage.restore();
      });
    }

    if (hasAnimation) {
      it('should draw an animation sprite', () => {
        // simple animation object from spriteSheet
        let animations = {
          'walk': {
            width: 10,
            height: 20,
            update: noop,
            render: noop,
            clone: function() {
              return this;
            }
          }
        };

        let sprite = Sprite({
          x: 10,
          y: 20,
          animations: animations
        });

        sinon.stub(sprite.currentAnimation, 'render').callsFake(noop);

        sprite.render();

        expect(sprite.currentAnimation.render.called).to.be.ok;

        sprite.currentAnimation.render.restore();
      });
    }

    if (hasRotation) {
      it('should rotate the sprite', () => {
        let sprite = Sprite({
          x: 10,
          y: 20,
          rotation: Math.PI
        });

        sinon.stub(sprite.context, 'rotate').callsFake(noop);

        sprite.render();

        expect(sprite.context.rotate.called).to.be.ok;

        sprite.context.rotate.restore();
      });
    }

    if (hasAnchor) {
      it('should draw a rect sprite and take into account sprite.anchor', () => {
        let sprite = Sprite({
          x: 10,
          y: 20,
          width: 100,
          height: 50,
          anchor: {
            x: 0.5,
            y: 0.5
          },
          color: true
        });

        sinon.stub(sprite.context, 'fillRect').callsFake(noop);

        sprite.render();

        expect(sprite.context.fillRect.calledWith(-50, -25, 100, 50)).to.be.ok;

        sprite.anchor = {x: 1, y: 1};
        sprite.render();

        expect(sprite.context.fillRect.calledWith(-100, -50, 100, 50)).to.be.ok;

        sprite.context.fillRect.restore();
      });
    }

    if (hasImage && hasAnchor) {
      it('should draw an image sprite and take into account sprite.anchor and custom width', () => {
        let img = new Image();
        img.width = 10;
        img.height = 20;

        let sprite = Sprite({
          x: 10,
          y: 20,
          image: img,
          anchor: {
            x: 0.5,
            y: 0.5
          }
        });

        sinon.stub(sprite.context, 'drawImage').callsFake(noop);

        sprite.render();
        expect(sprite.context.drawImage.calledWith(img, 0, 0, 10, 20, -5, -10, 10, 20)).to.be.ok;

        sprite.anchor = {x: 1, y: 1};
        sprite.render();

        expect(sprite.context.drawImage.calledWith(img, 0, 0, 10, 20, -10, -20, 10, 20)).to.be.ok;

        sprite.width = 20;
        sprite.render();

        expect(sprite.context.drawImage.calledWith(img, 0, 0, 10, 20, -20, -20, 20, 20)).to.be.ok;

        sprite.context.drawImage.restore();
      });
    }

<<<<<<< HEAD
    if (hasAnimation && hasAnchor) {
      it('should draw an animation sprite and take into account sprite.anchor', () => {
        let animations = {
          'walk': {
            width: 10,
            height: 20,
            update: noop,
            render: noop,
            clone: function() {
              return this;
            }
          }
        };

        let sprite = Sprite({
          x: 10,
          y: 20,
          animations: animations,
          anchor: {
            x: 0.5,
            y: 0.5
          }
        });

        sinon.stub(sprite.currentAnimation, 'render').callsFake(noop);

        sprite.render();

        expect(sprite.currentAnimation.render.calledWithMatch({x: -5, y: -10, context: sprite.context})).to.be.ok;

        sprite.anchor = {x: 1, y: 1};
        sprite.render();

        expect(sprite.currentAnimation.render.calledWithMatch({x: -10, y: -20, context: sprite.context})).to.be.ok;

        sprite.currentAnimation.render.restore();
      });
    }

    if (hasCamera) {
      it('should draw the sprite and at the viewX and viewY', () => {
        let sprite = Sprite({
          x: 10,
          y: 20
        });

        sinon.stub(sprite.context, 'translate').callsFake(noop);

        sprite.render();

        expect(sprite.context.translate.calledWith(10, 20)).to.be.ok;

        sprite.sx = 200;
        sprite.sy = 200;

        sprite.render();

        expect(sprite.context.translate.calledWith(-190, -180)).to.be.ok;

        sprite.context.translate.restore();
      });
    }

  });
=======
      sinon.stub(sprite.context, 'translate').callsFake(noop);

      sprite.render();

      expect(sprite.context.translate.calledWith(10, 20)).to.be.ok;

      sprite.sx = 200;
      sprite.sy = 200;

      sprite.render();

      expect(sprite.context.translate.calledWith(-190, -180)).to.be.ok;

      sprite.context.translate.restore();
    });

  });




>>>>>>> 16e349fa

  // --------------------------------------------------
  // isAlive
  // --------------------------------------------------
  if (hasTTL) {
    describe('isAlive', () => {

      it('should return true when the sprite is alive', () => {
        let sprite = Sprite();

        expect(sprite.isAlive()).to.be.true;

        sprite.ttl = 1;

        expect(sprite.isAlive()).to.be.true;
      });

      it('should return false when the sprite is not alive', () => {
        let sprite = Sprite({
          ttl: 0
        });

        expect(sprite.isAlive()).to.be.false;
      });

    });
  }





  // --------------------------------------------------
  // playAnimation
  // --------------------------------------------------
  if (hasAnimation) {
    describe('playAnimation', () => {

      it('should set the animation to play', () => {
        let animations = {
          'walk': {
            width: 10,
            height: 20,
            reset: sinon.spy(),
            clone: function() {
              return this;
            }
          },
          'idle': {
            width: 10,
            height: 20,
            reset: sinon.spy(),
            clone: function() {
              return this;
            }
          }
        };

        let sprite = Sprite({
          animations: animations
        });

        expect(sprite.currentAnimation).to.equal(animations.walk);

        sprite.playAnimation('idle');

        expect(sprite.currentAnimation).to.equal(animations.idle);
      });

      it('should reset the animation if it doesn\'t loop', () => {
        let animations = {
          'walk': {
            width: 10,
            height: 20,
            loop: false,
            reset: sinon.spy(),
            clone: function() {
              return this;
            }
          }
        };

        let sprite = Sprite({
          animations: animations
        });

        sprite.playAnimation('walk');

        expect(animations.walk.reset.called).to.be.true;
      });

    });
  }





  // --------------------------------------------------
  // viewX/Y
  // --------------------------------------------------
  if (hasCamera) {
    describe('viewX/Y', () => {

      it('should return the position + camera', () => {
        let sprite = Sprite({
          x: 10,
          y: 20
        });

        expect(sprite.viewX).to.equal(10);
        expect(sprite.viewY).to.equal(20);

        sprite.sx = 50;
        sprite.sy = 50;

        expect(sprite.viewX).to.equal(-40);
        expect(sprite.viewY).to.equal(-30);
      });

      it('should be readonly', () => {
        let sprite = Sprite({
          x: 10,
          y: 20
        });

        sprite.viewX = 100;
        sprite.viewY = 100;

        expect(sprite.viewX).to.equal(10);
        expect(sprite.viewY).to.equal(20);
      });

    });
  }




  // --------------------------------------------------
  // scale
  // --------------------------------------------------
  if (hasImage || hasAnimation) {
    describe('scale', () => {

      it('should set _fx to 1 when width is >= 0', () => {
        let sprite = Sprite({
          x: 10,
          y: 20,
        });

        sprite.width = 0;

        expect(sprite._fx).to.equal(1);
        expect(sprite.width).to.equal(0);

        sprite.width = 100;

        expect(sprite._fx).to.equal(1);
        expect(sprite.width).to.equal(100);
      });

      it('should set _fx to -1 when width is < 0', () => {
        let sprite = Sprite({
          x: 10,
          y: 20,
        });

        sprite.width = -20;

        expect(sprite._fx).to.equal(-1);
        expect(sprite.width).to.equal(20);
      });

      it('should set _fy to 1 when height is >= 0', () => {
        let sprite = Sprite({
          x: 10,
          y: 20,
        });

        sprite.height = 0;

        expect(sprite._fy).to.equal(1);
         expect(sprite.height).to.equal(0);

        sprite.height = 100;

        expect(sprite._fy).to.equal(1);
        expect(sprite.height).to.equal(100);
      });

      it('should set _fy to -1 when height is < 0', () => {
        let sprite = Sprite({
          x: 10,
          y: 20,
        });

        sprite.height = -20;

        expect(sprite._fy).to.equal(-1);
        expect(sprite.height).to.equal(20);
      });

      it('should not scale the sprite by default', () => {
        let sprite = Sprite({
          x: 10,
          y: 20,
        });

        sinon.spy(sprite.context, 'scale');

        sprite.render();

        expect(sprite.context.scale.notCalled).to.be.true;

        sprite.context.scale.restore();
      });

      it('should scale the sprite by _fx', () => {
        let sprite = Sprite({
          x: 10,
          y: 20,
          width: -10
        });

        sinon.stub(sprite.context, 'scale').callsFake(noop);

        sprite.render();

        expect(sprite.context.scale.calledWith(-1,1)).to.be.ok;

        sprite.context.scale.restore();
      });

      it('should scale the sprite by _fy', () => {
        let sprite = Sprite({
          x: 10,
          y: 20,
          height: -10
        });

        sinon.stub(sprite.context, 'scale').callsFake(noop);

        sprite.render();

        expect(sprite.context.scale.calledWith(1,-1)).to.be.ok;

        sprite.context.scale.restore();
      });

      if (hasAnchor) {
        it('should scale the sprite at its center', () => {
          let sprite = Sprite({
            x: 10,
            y: 20,
            width: -10,
            height: 20
          });

          sinon.stub(sprite.context, 'translate').callsFake(noop);

          sprite.render();

          expect(sprite.context.translate.secondCall.calledWith(sprite.width / 2, sprite.height / 2)).to.be.ok;

          sprite.context.translate.resetHistory();
          sprite.anchor = {x: 0.5, y: 0.5};

          sprite.render();

          expect(sprite.context.translate.secondCall.calledWith(0, 0)).to.be.ok;

          sprite.context.translate.resetHistory();
          sprite.anchor = {x: 1, y: 1};

          sprite.render();

          expect(sprite.context.translate.secondCall.calledWith(-sprite.width / 2, -sprite.height / 2)).to.be.ok;

          sprite.context.translate.restore();
        });
      }
    });
  }

});<|MERGE_RESOLUTION|>--- conflicted
+++ resolved
@@ -494,7 +494,6 @@
       });
     }
 
-<<<<<<< HEAD
     if (hasAnimation && hasAnchor) {
       it('should draw an animation sprite and take into account sprite.anchor', () => {
         let animations = {
@@ -559,29 +558,7 @@
     }
 
   });
-=======
-      sinon.stub(sprite.context, 'translate').callsFake(noop);
-
-      sprite.render();
-
-      expect(sprite.context.translate.calledWith(10, 20)).to.be.ok;
-
-      sprite.sx = 200;
-      sprite.sy = 200;
-
-      sprite.render();
-
-      expect(sprite.context.translate.calledWith(-190, -180)).to.be.ok;
-
-      sprite.context.translate.restore();
-    });
-
-  });
-
-
-
-
->>>>>>> 16e349fa
+
 
   // --------------------------------------------------
   // isAlive
